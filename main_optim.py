--- conflicted
+++ resolved
@@ -37,13 +37,8 @@
 # decaying the learning rate by a factor of 0.1 before each epoch in `decay_at`. Further, test the
 # current model after each epoch on dataset `test_data` and save a checkpoint as file `save`.
 def train(
-<<<<<<< HEAD
-    model, train_data, optim, nepochs, 
+    model, train_data, optim, nepochs,
     test_data=None, decay_at=[], batch_size=N_PERGRAD, save='trained.pth'
-=======
-    model, train_data, optim, nepochs,
-    test_data=None, decay_at=[], batch_size=N_PERGRAD, save='trained.pth',
->>>>>>> 4d466974
 ):
     criterion = nn.functional.cross_entropy
     for i in range(nepochs):
@@ -76,7 +71,6 @@
 
 if __name__ == '__main__':
     parser = argparse.ArgumentParser()
-<<<<<<< HEAD
     parser.add_argument(
         '--model', choices=['resnet20', 'resnet32', 'mobilenet', 'wideresnet-22-2', 'wideresnet-40-2', 'wideresnet-22-4'], required=True,
         help='Type of model to train.'
@@ -109,16 +103,6 @@
         '--weightdecay', type=float, default=0,
         help='Weight decay to use for the optimizer.'
     )
-=======
-    parser.add_argument('--model', choices=['resnet20', 'resnet32', 'mobilenet', 'wideresnet-22-2', 'wideresnet-40-2', 'wideresnet-22-4'], required=True)
-    parser.add_argument('--dataset_path', type=str, required=True)
-    parser.add_argument('--optim', choices=['sgd', 'adam', 'mfac'], required=True)
-    parser.add_argument('--ngrads', type=int, default=N_GRADS)
-    parser.add_argument('--save', type=str, default='trained.pth')
-    parser.add_argument('--batchsize', type=int, default=N_PERGRAD)
-    parser.add_argument('--momentum', type=float, default=0)
-    parser.add_argument('--weightdecay', type=float, default=0)
->>>>>>> 4d466974
     args1 = parser.parse_args()
 
     if args1.model == 'resnet20':
